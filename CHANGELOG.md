--- conflicted
+++ resolved
@@ -16,24 +16,18 @@
 
 ### Added
 
-<<<<<<< HEAD
-- ✨ `routing/http`: delegated content and peer routing ([IPIP-378](https://github.com/ipfs/specs/pull/378)) has been implemented. This includes the following additions:
+* ✨ `routing/http`: delegated content and peer routing ([IPIP-378](https://github.com/ipfs/specs/pull/378)) has been implemented. This includes the following additions:
   - `client`: now includes `Provide` and `ProvidePeer` methods, which can be used to provide signed records for content routing and peer routing.
   - `types`: types related to the Announcement schema record have been added. A `types/iter.Filter` utility has also been added if you want to filter on top of an iterator.
-
-### Changed
-
-- ✨🛠 `routing/http`: delegated content and peer routing ([IPIP-378](https://github.com/ipfs/specs/pull/378)) has been implemented. This includes the following changes:
+* `routing/http/server` now adds `Cache-Control` HTTP header to GET requests: 15 seconds for empty responses, or 5 minutes for responses with providers.
+
+### Changed
+
+* ✨🛠 `routing/http`: delegated content and peer routing ([IPIP-378](https://github.com/ipfs/specs/pull/378)) has been implemented. This includes the following changes:
   - `client`: `WithProviderInfo` now accepts a third parameter, `protocols`, whose value is used when providing the peer.
   - `contentrouter`: the `Client` interface has been updated to reflect the changes made to the client, that is, replacing the `ProvideBitswap` method by the generic `Provide` method.
   - `server`: the `ContentRouter` interface now includes a `Provide` and a `ProvidePeer` functions.
-=======
-* `routing/http/server` now adds `Cache-Control` HTTP header to GET requests: 15 seconds for empty responses, or 5 minutes for responses with providers.
-
-### Changed
-
 * `go` version changed to 1.21
->>>>>>> 2559ec2c
 
 ### Removed
 
